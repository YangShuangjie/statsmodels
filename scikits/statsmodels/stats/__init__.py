--- conflicted
+++ resolved
@@ -1,8 +1,5 @@
-<<<<<<< HEAD
-=======
 
 
 #collect some imports of verified (at least one example) functions
 from scikits.statsmodels.sandbox.stats.multicomp import \
-             multipletests, fdrcorrection0, fdrcorrection_twostage, tukeyhsd
->>>>>>> 099bc7cd
+             multipletests, fdrcorrection0, fdrcorrection_twostage, tukeyhsd