--- conflicted
+++ resolved
@@ -200,11 +200,7 @@
         """
         model = self.model
         periods = self.periods
-<<<<<<< HEAD
-        return self.model.stderr_MC(orth=orth, repl=repl,
-=======
         return model.stderr_MC(orth=orth, repl=repl,
->>>>>>> a28b03c5
                                     T=periods, signif=signif, seed=seed)
 
     @cache_readonly
