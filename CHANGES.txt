trunk for 0.3.0
---------------

*Changes that break backwards compatability*

<<<<<<< HEAD
* main import path is now scikits.statsmodels.api
* sandbox/output.py -> iolib/table.py
* lib/io.py -> iolib/foreign.py (stata data format reader available from iolib)
* family -> families
* families.links.inverse -> families.links.inverse_power
* Datasets' Load class is now load function.
* regression.py -> regression/linear_model.py
* discretemod.py -> discrete/discrete_model.py
* rlm.py -> robust/robust_linear_model.py
* glm.py -> genmod/generalized_linear_model.py
* model.py -> base/model.py

*main changes*

* Numerous bugfixes.
* Time Series Analysis model (tsa)
* VAR (tsa.VAR)
* ARMA models for time series. (tsa.AR)
  -optionally uses Cython for Kalman Filtering
* Improved maximum likelihood framework.
* Refactor of the datasets sub-package.
* Removed RPy dependency for running the test suite.
* Refactored the test suite.
* Refactored codebase/directory structure.
* Support for offset and exposure in GLM.
* Removed data_weights argument to GLM.fit for Binomial models.
* New statistical tests, especially diagnostic and specification tests
* Multiple test correction
* General Method of Moment framework in sandbox
* and other additions
=======
Added api.py for importing. So the new convention for importing is ::

import scikits.statsmodels.api as sm

Other changes ::

sandbox/output.py -> iolib/table.py
lib/io.py -> iolib/foreign.py (Now contains Stata .dta format reader)
family -> families
families.links.inverse -> families.links.inverse_power
Datasets' Load class is now load function.
regression.py -> regression/linear_model.py
discretemod.py -> discrete/discrete_model.py
rlm.py -> robust/robust_linear_model.py
glm.py -> genmod/generalized_linear_model.py
model.py -> base/model.py
t() method -> tvalues attribute

*Main additions*
Numerous bugfixes
Time Series Analysis model (tsa)
    Vector Autoregression Models VAR (tsa.VAR)
    Autogressive Models AR (tsa.AR)
    Autoregressive Moving Average Models ARMA (tsa.ARMA)
      -optionally uses Cython for Kalman Filtering
      use setup.py install with option --with-cython
Improved maximum likelihood framework uses all available scipy.optimize solvers
Refactor of the datasets sub-package.
Added Nile River dataset.
Removed RPy dependency for running the test suite.
Refactored the test suite.
Refactored codebase/directory structure.
Support for offest and exposure in GLM.
Removed data_weights argument to GLM.fit for Binomial models.
Improved documentation
>>>>>>> da064f43



trunk for 0.2.0
---------------

*main changes*

 * renames for more consistency
   RLM.fitted_values -> RLM.fittedvalues
   GLMResults.resid_dev -> GLMResults.resid_deviance
 * GLMResults, RegressionResults:
   lazy calculations, convert attributes to properties with _cache
 * fix tests to run without rpy
 * expanded examples in examples directory
 * add PyDTA to lib.io -- functions for reading Stata *.dta binary files
   and converting
   them to numpy arrays
 * made tools.categorical much more robust
 * add_constant now takes a prepend argument
 * fix GLS to work with only a one column design

*new*

 * add four new datasets
    - A dataset from the American National Election Studies (1996)
    - Grunfeld (1950) investment data
    - Spector and Mazzeo (1980) program effectiveness data
    - A US macroeconomic dataset
 * add four new Maximum Likelihood Estimators for models with a discrete
   dependent variables with examples
    - Logit
    - Probit
    - MNLogit (multinomial logit)
    - Poisson

*sandbox*

 * add qqplot in sandbox.graphics
 * add sandbox.tsa (time series analysis) and sandbox.regression (anova)
 * add principal component analysis in sandbox.tools
 * add Seemingly Unrelated Regression (SUR) and Two-Stage Least Squares
   for systems of equations in sandbox.sysreg.Sem2SLS
 * add restricted least squares (RLS)


0.1.0b1
-------
 * initial release<|MERGE_RESOLUTION|>--- conflicted
+++ resolved
@@ -3,10 +3,12 @@
 
 *Changes that break backwards compatability*
 
-<<<<<<< HEAD
-* main import path is now scikits.statsmodels.api
+Added api.py for importing. So the new convention for importing is ::
+
+import scikits.statsmodels.api as sm
+
 * sandbox/output.py -> iolib/table.py
-* lib/io.py -> iolib/foreign.py (stata data format reader available from iolib)
+* lib/io.py -> iolib/foreign.py (Now contains Stata .dta format reader)
 * family -> families
 * families.links.inverse -> families.links.inverse_power
 * Datasets' Load class is now load function.
@@ -15,16 +17,20 @@
 * rlm.py -> robust/robust_linear_model.py
 * glm.py -> genmod/generalized_linear_model.py
 * model.py -> base/model.py
+* t() method -> tvalues attribute
 
-*main changes*
+*main changes and additions*
 
 * Numerous bugfixes.
 * Time Series Analysis model (tsa)
-* VAR (tsa.VAR)
-* ARMA models for time series. (tsa.AR)
-  -optionally uses Cython for Kalman Filtering
-* Improved maximum likelihood framework.
+  - Vector Autoregression Models VAR (tsa.VAR)
+  - Autogressive Models AR (tsa.AR)
+  - Autoregressive Moving Average Models ARMA (tsa.ARMA) :
+      optionally uses Cython for Kalman Filtering
+      use setup.py install with option --with-cython
+* Improved maximum likelihood framework uses all available scipy.optimize solvers
 * Refactor of the datasets sub-package.
+* Added Nile River dataset.
 * Removed RPy dependency for running the test suite.
 * Refactored the test suite.
 * Refactored codebase/directory structure.
@@ -33,45 +39,8 @@
 * New statistical tests, especially diagnostic and specification tests
 * Multiple test correction
 * General Method of Moment framework in sandbox
+* Improved documentation
 * and other additions
-=======
-Added api.py for importing. So the new convention for importing is ::
-
-import scikits.statsmodels.api as sm
-
-Other changes ::
-
-sandbox/output.py -> iolib/table.py
-lib/io.py -> iolib/foreign.py (Now contains Stata .dta format reader)
-family -> families
-families.links.inverse -> families.links.inverse_power
-Datasets' Load class is now load function.
-regression.py -> regression/linear_model.py
-discretemod.py -> discrete/discrete_model.py
-rlm.py -> robust/robust_linear_model.py
-glm.py -> genmod/generalized_linear_model.py
-model.py -> base/model.py
-t() method -> tvalues attribute
-
-*Main additions*
-Numerous bugfixes
-Time Series Analysis model (tsa)
-    Vector Autoregression Models VAR (tsa.VAR)
-    Autogressive Models AR (tsa.AR)
-    Autoregressive Moving Average Models ARMA (tsa.ARMA)
-      -optionally uses Cython for Kalman Filtering
-      use setup.py install with option --with-cython
-Improved maximum likelihood framework uses all available scipy.optimize solvers
-Refactor of the datasets sub-package.
-Added Nile River dataset.
-Removed RPy dependency for running the test suite.
-Refactored the test suite.
-Refactored codebase/directory structure.
-Support for offest and exposure in GLM.
-Removed data_weights argument to GLM.fit for Binomial models.
-Improved documentation
->>>>>>> da064f43
-
 
 
 trunk for 0.2.0
